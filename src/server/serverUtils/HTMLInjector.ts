--- conflicted
+++ resolved
@@ -1,114 +1,111 @@
-import * as fs from 'fs';
-import * as path from 'path';
-import * as vscode from 'vscode';
-import { Connection } from '../../connectionInfo/connection';
-import { ConnectionManager } from '../../connectionInfo/connectionManager';
-import {
-	HTTP_URL_PLACEHOLDER,
-	WS_URL_PLACEHOLDER,
-} from '../../utils/constants';
-import { Disposable } from '../../utils/dispose';
-
-/**
- * @description the string replacement information for the `replace()` function
- */
-interface IReplaceObj {
-	original: string;
-	replacement: string;
-}
-
-/**
- * @description the object responsible to loading the injected script and performing the appropriate replacements.
- * For more info about the script's purpose, see the jsdoc for `WSServer`.
- */
-export class HTMLInjector extends Disposable {
-	private _script: string | undefined;
-	public rawScript: string;
-
-	constructor(
-		_extensionUri: vscode.Uri,
-		private readonly _connection: Connection
-	) {
-		super();
-		const scriptPath = path.join(
-			_extensionUri.fsPath,
-			'media',
-			'injectScript.js'
-		);
-		this.rawScript = fs.readFileSync(scriptPath, 'utf8').toString();
-		this._initScript(this.rawScript, undefined, undefined);
-
-		this._register(
-			this._connection.onConnected((e) => {
-				this._refresh(e.httpURI, e.wsURI);
-			})
-		);
-	}
-
-	/**
-	 * @description get the injected script (already has replacements).
-	 * For debugging, to serve non-injected files, just change this to always return the empty string.
-	 */
-	public get script(): string | undefined {
-		return this._script;
-	}
-
-	/**
-	 * @description populate `this._script` with the script containing replacements for the server addresses.
-	 * @param {string} fileString the raw loaded script with no replacements yet.
-	 */
-	private async _initScript(
-		fileString: string,
-		httpUri: vscode.Uri | undefined,
-		wsUri: vscode.Uri | undefined
-	): Promise<void> {
-		if (!httpUri) {
-			httpUri = await this._connection.resolveExternalHTTPUri();
-		}
-		if (!wsUri) {
-			wsUri = await this._connection.resolveExternalWSUri();
-		}
-<<<<<<< HEAD
-		// if the HTTP scheme uses SSL, the WS scheme must also use SSL
-		const wsURL = `${httpUri.scheme === 'https' ? 'wss' : 'ws'}://${wsUri.authority}`;
-=======
-		const wsURL = `ws://${wsUri.authority}${wsUri.path}`;
->>>>>>> 8cbb610d
-		let httpURL = `${httpUri.scheme}://${httpUri.authority}`;
-
-		if (httpURL.endsWith('/')) {
-			httpURL = httpURL.substr(httpURL.length - 1);
-		}
-		const replacements = [
-			{ original: WS_URL_PLACEHOLDER, replacement: wsURL },
-			{ original: HTTP_URL_PLACEHOLDER, replacement: httpURL },
-		];
-		this._script = this._replace(fileString, replacements);
-	}
-
-	/**
-	 * @param {string} script the main string to perform replacements on
-	 * @param {IReplaceObj[]} replaces array replacements to make
-	 * @returns {string} string with all replacements performed on.
-	 */
-	private _replace(script: string, replaces: IReplaceObj[]): string {
-		replaces.forEach((replace) => {
-			const placeHolderIndex = script.indexOf(replace.original);
-			script =
-				script.substr(0, placeHolderIndex) +
-				replace.replacement +
-				script.substr(placeHolderIndex + replace.original.length);
-		});
-		return script;
-	}
-
-	/**
-	 * @description re-populate the script field with replacements. Will re-query the connection manager for the port and host.
-	 */
-	private async _refresh(
-		httpUri: vscode.Uri,
-		wsUri: vscode.Uri
-	): Promise<void> {
-		await this._initScript(this.rawScript, httpUri, wsUri);
-	}
-}
+import * as fs from 'fs';
+import * as path from 'path';
+import * as vscode from 'vscode';
+import { Connection } from '../../connectionInfo/connection';
+import { ConnectionManager } from '../../connectionInfo/connectionManager';
+import {
+	HTTP_URL_PLACEHOLDER,
+	WS_URL_PLACEHOLDER,
+} from '../../utils/constants';
+import { Disposable } from '../../utils/dispose';
+
+/**
+ * @description the string replacement information for the `replace()` function
+ */
+interface IReplaceObj {
+	original: string;
+	replacement: string;
+}
+
+/**
+ * @description the object responsible to loading the injected script and performing the appropriate replacements.
+ * For more info about the script's purpose, see the jsdoc for `WSServer`.
+ */
+export class HTMLInjector extends Disposable {
+	private _script: string | undefined;
+	public rawScript: string;
+
+	constructor(
+		_extensionUri: vscode.Uri,
+		private readonly _connection: Connection
+	) {
+		super();
+		const scriptPath = path.join(
+			_extensionUri.fsPath,
+			'media',
+			'injectScript.js'
+		);
+		this.rawScript = fs.readFileSync(scriptPath, 'utf8').toString();
+		this._initScript(this.rawScript, undefined, undefined);
+
+		this._register(
+			this._connection.onConnected((e) => {
+				this._refresh(e.httpURI, e.wsURI);
+			})
+		);
+	}
+
+	/**
+	 * @description get the injected script (already has replacements).
+	 * For debugging, to serve non-injected files, just change this to always return the empty string.
+	 */
+	public get script(): string | undefined {
+		return this._script;
+	}
+
+	/**
+	 * @description populate `this._script` with the script containing replacements for the server addresses.
+	 * @param {string} fileString the raw loaded script with no replacements yet.
+	 */
+	private async _initScript(
+		fileString: string,
+		httpUri: vscode.Uri | undefined,
+		wsUri: vscode.Uri | undefined
+	): Promise<void> {
+		if (!httpUri) {
+			httpUri = await this._connection.resolveExternalHTTPUri();
+		}
+		if (!wsUri) {
+			wsUri = await this._connection.resolveExternalWSUri();
+		}
+    
+		// if the HTTP scheme uses SSL, the WS scheme must also use SSL
+		const wsURL = `${httpUri.scheme === 'https' ? 'wss' : 'ws'}://${wsUri.authority}${wsUri.path}`;
+		let httpURL = `${httpUri.scheme}://${httpUri.authority}`;
+
+		if (httpURL.endsWith('/')) {
+			httpURL = httpURL.substr(httpURL.length - 1);
+		}
+		const replacements = [
+			{ original: WS_URL_PLACEHOLDER, replacement: wsURL },
+			{ original: HTTP_URL_PLACEHOLDER, replacement: httpURL },
+		];
+		this._script = this._replace(fileString, replacements);
+	}
+
+	/**
+	 * @param {string} script the main string to perform replacements on
+	 * @param {IReplaceObj[]} replaces array replacements to make
+	 * @returns {string} string with all replacements performed on.
+	 */
+	private _replace(script: string, replaces: IReplaceObj[]): string {
+		replaces.forEach((replace) => {
+			const placeHolderIndex = script.indexOf(replace.original);
+			script =
+				script.substr(0, placeHolderIndex) +
+				replace.replacement +
+				script.substr(placeHolderIndex + replace.original.length);
+		});
+		return script;
+	}
+
+	/**
+	 * @description re-populate the script field with replacements. Will re-query the connection manager for the port and host.
+	 */
+	private async _refresh(
+		httpUri: vscode.Uri,
+		wsUri: vscode.Uri
+	): Promise<void> {
+		await this._initScript(this.rawScript, httpUri, wsUri);
+	}
+}