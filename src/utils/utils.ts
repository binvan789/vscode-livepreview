import * as vscode from 'vscode';

export function FormatDateTime(date: Date, delimeter = ', '): string {
	const mm = date.getMonth() + 1;
	const dd = date.getDate().toString().padStart(2, '0');
	const yy = date.getFullYear().toString().substring(2);

	const hh = date.getHours();
	const mi = date.getMinutes().toString().padStart(2, '0');
	const ss = date.getSeconds().toString().padStart(2, '0');

	return `${mm}/${dd}/${yy}${delimeter}${hh}:${mi}:${ss}`;
}

export function FormatFileSize(bytes: number) {
	const sizeUnits = ['B', 'kB', 'MB', 'GB'];

	let i = 0;
	while (i < sizeUnits.length) {
		if (bytes < Math.pow(1024, i + 1)) {
			const modifiedSize = (bytes / Math.pow(1024, i)).toFixed(1);
			return `${modifiedSize} ${sizeUnits[i]}`;
		}
		i++;
	}
	const modifiedSize = (bytes / Math.pow(1024, i)).toFixed(1);
	return `${modifiedSize} TB`;
}

export function GetRelativeActiveFile(): string {
	const activeFile = vscode.window.activeTextEditor?.document.fileName;
	return activeFile ? GetRelativeFile(activeFile) : '';
}

export function GetRelativeFile(file: string): string {
<<<<<<< HEAD
	const workspaceFolder = vscode.workspace.workspaceFolders?.[0].uri.fsPath;
	const ret = file.substr(workspaceFolder?.length ?? 0).replace(/\\/gi, '/');
	return ret;
}

export function isFileInjectable(file: string | undefined) {
	if (!file) {
		return false;
	}
	return (file.endsWith(".html"));
}
=======
	const workspaceFolder = GetWorkspacePath();

	if (workspaceFolder && file.startsWith(workspaceFolder)) {
		return file.substr(workspaceFolder.length).replace(/\\/gi, '/');
	} else {
		return '';
	}
}

export function GetWorkspacePath(): string | undefined {
	return GetWorkspace()?.uri.fsPath;
}

export function GetWorkspace() {
	return vscode.workspace.workspaceFolders?.[0];
}

>>>>>>> 9212c1fe
<|MERGE_RESOLUTION|>--- conflicted
+++ resolved
@@ -1,66 +1,58 @@
-import * as vscode from 'vscode';
-
-export function FormatDateTime(date: Date, delimeter = ', '): string {
-	const mm = date.getMonth() + 1;
-	const dd = date.getDate().toString().padStart(2, '0');
-	const yy = date.getFullYear().toString().substring(2);
-
-	const hh = date.getHours();
-	const mi = date.getMinutes().toString().padStart(2, '0');
-	const ss = date.getSeconds().toString().padStart(2, '0');
-
-	return `${mm}/${dd}/${yy}${delimeter}${hh}:${mi}:${ss}`;
-}
-
-export function FormatFileSize(bytes: number) {
-	const sizeUnits = ['B', 'kB', 'MB', 'GB'];
-
-	let i = 0;
-	while (i < sizeUnits.length) {
-		if (bytes < Math.pow(1024, i + 1)) {
-			const modifiedSize = (bytes / Math.pow(1024, i)).toFixed(1);
-			return `${modifiedSize} ${sizeUnits[i]}`;
-		}
-		i++;
-	}
-	const modifiedSize = (bytes / Math.pow(1024, i)).toFixed(1);
-	return `${modifiedSize} TB`;
-}
-
-export function GetRelativeActiveFile(): string {
-	const activeFile = vscode.window.activeTextEditor?.document.fileName;
-	return activeFile ? GetRelativeFile(activeFile) : '';
-}
-
-export function GetRelativeFile(file: string): string {
-<<<<<<< HEAD
-	const workspaceFolder = vscode.workspace.workspaceFolders?.[0].uri.fsPath;
-	const ret = file.substr(workspaceFolder?.length ?? 0).replace(/\\/gi, '/');
-	return ret;
-}
-
-export function isFileInjectable(file: string | undefined) {
-	if (!file) {
-		return false;
-	}
-	return (file.endsWith(".html"));
-}
-=======
-	const workspaceFolder = GetWorkspacePath();
-
-	if (workspaceFolder && file.startsWith(workspaceFolder)) {
-		return file.substr(workspaceFolder.length).replace(/\\/gi, '/');
-	} else {
-		return '';
-	}
-}
-
-export function GetWorkspacePath(): string | undefined {
-	return GetWorkspace()?.uri.fsPath;
-}
-
-export function GetWorkspace() {
-	return vscode.workspace.workspaceFolders?.[0];
-}
-
->>>>>>> 9212c1fe
+import * as vscode from 'vscode';
+
+export function FormatDateTime(date: Date, delimeter = ', '): string {
+	const mm = date.getMonth() + 1;
+	const dd = date.getDate().toString().padStart(2, '0');
+	const yy = date.getFullYear().toString().substring(2);
+
+	const hh = date.getHours();
+	const mi = date.getMinutes().toString().padStart(2, '0');
+	const ss = date.getSeconds().toString().padStart(2, '0');
+
+	return `${mm}/${dd}/${yy}${delimeter}${hh}:${mi}:${ss}`;
+}
+
+export function FormatFileSize(bytes: number) {
+	const sizeUnits = ['B', 'kB', 'MB', 'GB'];
+
+	let i = 0;
+	while (i < sizeUnits.length) {
+		if (bytes < Math.pow(1024, i + 1)) {
+			const modifiedSize = (bytes / Math.pow(1024, i)).toFixed(1);
+			return `${modifiedSize} ${sizeUnits[i]}`;
+		}
+		i++;
+	}
+	const modifiedSize = (bytes / Math.pow(1024, i)).toFixed(1);
+	return `${modifiedSize} TB`;
+}
+
+export function GetRelativeActiveFile(): string {
+	const activeFile = vscode.window.activeTextEditor?.document.fileName;
+	return activeFile ? GetRelativeFile(activeFile) : '';
+}
+
+export function GetRelativeFile(file: string): string {
+	const workspaceFolder = GetWorkspacePath();
+
+	if (workspaceFolder && file.startsWith(workspaceFolder)) {
+		return file.substr(workspaceFolder.length).replace(/\\/gi, '/');
+	} else {
+		return '';
+	}
+}
+
+export function GetWorkspacePath(): string | undefined {
+	return GetWorkspace()?.uri.fsPath;
+}
+
+export function GetWorkspace() {
+	return vscode.workspace.workspaceFolders?.[0];
+}
+
+export function isFileInjectable(file: string | undefined) {
+	if (!file) {
+		return false;
+	}
+	return (file.endsWith(".html"));
+}